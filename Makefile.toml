# ---- BUILD ----
[tasks.build]
description = "Build only Seed"
clear = true
workspace = false
command = "cargo"
args = ["build"]

<<<<<<< HEAD
[tasks.build_release]
description = "Build only Seed without examples, with the --release flag"
workspace = false
command = "cargo"
args = ["build", "--release"]

[tasks.build_examples]
description = "Build only examples"
=======
[tasks.all]
description = "Build Seed and examples"
>>>>>>> ef10c91c
workspace = false
dependencies = ["build", "build_examples"]

[tasks.one]
description = "Build Seed and chosen example. Ex: 'cargo make one counter'"
workspace = false
command = "cargo"
args = ["make", "--cwd", "./examples/${@}", "build"]
dependencies = ["build"]

# ---- TEST ----

<<<<<<< HEAD
[tasks.all_release]
description = "Build all - Seed + examples and create wasms, with the --release flag"
workspace = false
dependencies = ["build_release", "build_examples", "create_wasms"]

# ---- START EXAMPLES ----
=======
[tasks.test]
description = "Run Seed's tests. Ex: 'cargo make test firefox'. Test envs: [chrome, firefox, safari]"
clear = true
workspace = false
install_crate = { crate_name = "wasm-pack", binary = "wasm-pack", test_arg = "-V" }
command = "wasm-pack"
args = ["test", "--${@}"]
>>>>>>> ef10c91c

[tasks.test_h]
description = "Run headless Seed's tests. Ex: 'cargo make test_h firefox'. Test envs: [chrome, firefox, safari]"
extend = "test"
args = ["test", "--headless", "--${@}"]

# ---- START ----

[tasks.start]
description = "Start chosen example. Ex: 'cargo make start counter'"
workspace = false
command = "cargo"
args = ["make", "--cwd", "./examples/${@}", "start"]

[tasks.start_server]
description = "Start server of chosen example (only a few have one). Ex: 'cargo make start_server websocket'"
workspace = false
command = "cargo"
args = ["make", "--cwd", "./examples/${@}", "start_server"]

# ---- DEFAULT TASKS FOR EXAMPLES ----
# These tasks should be run only from the example root
# and example's Makefile.toml should override all tasks in dependencies.

[tasks.default_build]
description = "Build with wasm-pack"
workspace = false
install_crate = { crate_name = "wasm-pack", binary = "wasm-pack", test_arg = "-V" }
command = "wasm-pack"
args = ["build", "--target", "no-modules", "--out-name", "package"]

[tasks.default_start]
description = "Build and start microserver"
workspace = false
install_crate = { crate_name = "microserver", binary = "microserver", test_arg = "-h" }
command = "microserver"
args = ["--port", "8000"]
dependencies = ["build"]

# ---- HELPERS -----

[tasks.build_examples]
description = "Build examples"
workspace = false
command = "cargo"
args = ["make", "for_each", "build"]

[tasks.for_each]
description = "Run chosen task for each example in its root. Ex: 'cargo make for_each build'"
workspace = false
script_runner = "@rust"
script = [
    '''
    //! ```cargo
    //! [dependencies]
    //! glob = "*"
    //! ```
    extern crate glob;

    use std::process::{Command, exit, Stdio};
    use std::io::{self, Write};
    use std::env;
    use glob::glob;

    fn main() {
        let args: Vec<String> = env::args().collect();
        // args[0] is a script name, args[1] is the given task
        if args.len() != 2 {
            eprintln!("Wrong number of arguments! Correct example: 'cargo make for_each build'");
            exit(1);
        }
        let task = &args[1];

        for entry in glob("examples/*/Makefile.toml").unwrap() {
            if let Ok(path) = entry {
                let example_root = path.parent().unwrap().to_str().unwrap();
                run_task_in_example_root(example_root, task);
            }
        }
    }

    fn run_task_in_example_root(example_root: &str, task: &str) {
        Command::new("cargo")
            .stdout(Stdio::inherit())
            .stderr(Stdio::inherit())
            .args(&["make", "--cwd", example_root, task])
            .output()
            .unwrap();
    }
    '''
]<|MERGE_RESOLUTION|>--- conflicted
+++ resolved
@@ -6,19 +6,8 @@
 command = "cargo"
 args = ["build"]
 
-<<<<<<< HEAD
-[tasks.build_release]
-description = "Build only Seed without examples, with the --release flag"
-workspace = false
-command = "cargo"
-args = ["build", "--release"]
-
-[tasks.build_examples]
-description = "Build only examples"
-=======
 [tasks.all]
 description = "Build Seed and examples"
->>>>>>> ef10c91c
 workspace = false
 dependencies = ["build", "build_examples"]
 
@@ -31,14 +20,6 @@
 
 # ---- TEST ----
 
-<<<<<<< HEAD
-[tasks.all_release]
-description = "Build all - Seed + examples and create wasms, with the --release flag"
-workspace = false
-dependencies = ["build_release", "build_examples", "create_wasms"]
-
-# ---- START EXAMPLES ----
-=======
 [tasks.test]
 description = "Run Seed's tests. Ex: 'cargo make test firefox'. Test envs: [chrome, firefox, safari]"
 clear = true
@@ -46,7 +27,6 @@
 install_crate = { crate_name = "wasm-pack", binary = "wasm-pack", test_arg = "-V" }
 command = "wasm-pack"
 args = ["test", "--${@}"]
->>>>>>> ef10c91c
 
 [tasks.test_h]
 description = "Run headless Seed's tests. Ex: 'cargo make test_h firefox'. Test envs: [chrome, firefox, safari]"
